#!/usr/bin/env python3

# Copyright (c) 2017-present, Facebook, Inc.
# All rights reserved.
# This source code is licensed under the BSD-style license found in the
# LICENSE file in the root directory of this source tree. An additional grant
# of patent rights can be found in the PATENTS file in the same directory.
"""File for miscellaneous utility functions and constants."""

from collections import deque
import math
import os
import random
import time
import warnings

# some of the utility methods are helpful for Torch
try:
    import torch
    __TORCH_AVAILABLE = True
except ImportError:
    __TORCH_AVAILABLE = False


"""Near infinity, useful as a large penalty for scoring when inf is bad."""
NEAR_INF = 1e20


DISPLAY_MESSAGE_DEFAULT_FIELDS = {
    'episode_done',
    'id',
    'image',
    'text',
    'labels',
    'eval_labels',
    'label_candidates',
    'text_candidates',
    'reward',
    'eval_labels_vec',
    'text_vec',
    'label_candidates_vecs'
}


def maintain_dialog_history(history, observation, reply='',
                            historyLength=1, useReplies='label_else_model',
                            dict=None, useStartEndIndices=True,
                            splitSentences=False):
    """Keep track of dialog history, up to a truncation length.

    Either includes replies from the labels, model, or not all using param
    'replies'.

    DEPRECATED. USE PARLAI.CORE.TORCH_AGENT INSTEAD.
    """
    def parse(txt, splitSentences):
        if dict is not None:
            if splitSentences:
                vec = [dict.txt2vec(t) for t in txt.split('\n')]
            else:
                vec = dict.txt2vec(txt)
            return vec
        else:
            return [txt]

    if 'dialog' not in history:
        history['dialog'] = deque(maxlen=historyLength)
        history['episode_done'] = False
        history['labels'] = []

    if history['episode_done']:
        history['dialog'].clear()
        history['labels'] = []
        useReplies = 'none'
        history['episode_done'] = False

    if useReplies != 'none':
        if useReplies == 'model' or (useReplies == 'label_else_model' and
                                     len(history['labels']) == 0):
            if reply:
                if useStartEndIndices:
                    reply = dict.start_token + ' ' + reply
                history['dialog'].extend(parse(reply, splitSentences))
        elif len(history['labels']) > 0:
            r = history['labels'][0]
            history['dialog'].extend(parse(r, splitSentences))

    obs = observation
    if 'text' in obs:
        if useStartEndIndices:
            obs['text'] = dict.end_token + ' ' + obs['text']
        history['dialog'].extend(parse(obs['text'], splitSentences))

    history['episode_done'] = obs['episode_done']

    labels = obs.get('labels', obs.get('eval_labels', None))
    if labels is not None:
        if useStartEndIndices:
            history['labels'] = [dict.start_token + ' ' + l for l in labels]
        else:
            history['labels'] = labels

    return history['dialog']


def load_cands(path, lines_have_ids=False, cands_are_replies=False):
    """Load global fixed set of candidate labels that the teacher provides.

    Every example will include these as candidates. The true labels for a
    specific example are also added to this set, so that it's possible to get
    the right answer.
    """
    if path is None:
        return None
    cands = []
    cnt = 0
    with open(path) as read:
        for line in read:
            line = line.strip().replace('\\n', '\n')
            if len(line) > 0:
                cnt = cnt + 1
                # If lines are numbered we strip them of numbers.
                if cnt == 1 and line[0:2] == '1 ':
                    lines_have_ids = True
                # If tabs then the label_candidates are all the replies.
                if '\t' in line and not cands_are_replies:
                    cands_are_replies = True
                    cands = []
                if lines_have_ids:
                    space_idx = line.find(' ')
                    line = line[space_idx + 1:]
                    if cands_are_replies:
                        sp = line.split('\t')
                        if len(sp) > 1 and sp[1] != '':
                            cands.append(sp[1])
                    else:
                        cands.append(line)
                else:
                    cands.append(line)
    return cands


class Predictor(object):
    """Wrapper to set up running version of model and request predictions.

    Note that this maintains no World state (does not use a World), merely
    providing the observation directly to the model and getting a response.

    This is limiting when it comes to certain use cases, but allows for quick
    model deployment.
    """

    def __init__(self, args=None, **kwargs):
        """Initialize the predictor, setting up opt automatically if needed.

        Args is expected to be in the same format as sys.argv: e.g. a list in
        the form ['--model', 'seq2seq', '-hs', 128, '-lr', 0.5].

        kwargs is interpreted by appending '--' to it and replacing underscores
        with hyphens, so 'dict_file=/tmp/dict.tsv' would be interpreted as
        '--dict-file /tmp/dict.tsv'.
        """
        from parlai.core.params import ParlaiParser
        from parlai.core.agents import create_agent

        if args is None:
            args = []
        for k, v in kwargs.items():
            args.append('--' + str(k).replace('_', '-'))
            args.append(str(v))
        parser = ParlaiParser(True, True)
        self.opt = parser.parse_args(args)
        self.agent = create_agent(self.opt)

    def predict(self, observation):
        """From a ParlAI-standard message dict, get model prediction."""
        if 'episode_done' not in observation:
            observation['episode_done'] = True
        self.agent.observe(observation)
        reply = self.agent.act()
        return reply


class Timer(object):
    """Computes elapsed time."""

    def __init__(self):
        """Initialize timer."""
        self.running = True
        self.total = 0
        self.start = time.time()

    def reset(self):
        """Reset timer to zero."""
        self.running = True
        self.total = 0
        self.start = time.time()
        return self

    def resume(self):
        """Resume timer."""
        if not self.running:
            self.running = True
            self.start = time.time()
        return self

    def stop(self):
        """Pause timer."""
        if self.running:
            self.running = False
            self.total += time.time() - self.start
        return self

    def time(self):
        """Get current timer time."""
        if self.running:
            return self.total + time.time() - self.start
        return self.total


class TimeLogger():
    """Class for logging time progress against a goal."""

    def __init__(self):
        """Set up timer."""
        self.timer = Timer()
        self.tot_time = 0

    def total_time(self):
        """Return time elapsed at last log call."""
        return self.tot_time

    def time(self):
        """Return current timer time."""
        return self.timer.time()

    def log(self, done, total, report=None):
        """Log report, time elapsed, and percentage progress towards goal.

        :param done: number of examples completed so far
        :param total: total number of elements to be completed. if total > 0,
                      calculates the time remaining and percentage complete.
        :param report: dict of pairs to log

        :returns: tuple log string, log dict
            log string contains time elapsed and string representation of
            the log dict
            log dict contains pairs of all items to log, which includes
            percentage complete and projected time left if total > 0
        """
        self.tot_time += self.timer.time()
        self.timer.reset()
        log = {}
        log['exs'] = done
        if total > 0:
            log['%done'] = done / total
            if log["%done"] > 0:
                time_left = self.tot_time / log['%done'] - self.tot_time
                log['time_left'] = str(int(time_left)) + 's'
            z = '%.2f' % (100 * log['%done'])
            log['%done'] = str(z) + '%'
        if report:
            for k, v in report.items():
                if k not in log:
                    log[k] = v
        text = str(int(self.tot_time)) + "s elapsed: " + str(log)
        return text, log


class AttrDict(dict):
    """Helper class to have a dict-like object with dot access.

    For example, instead of `d = {'key': 'value'}` use
    `d = AttrDict(key='value')`.
    To access keys, instead of doing `d['key']` use `d.key`.

    While this has some limitations on the possible keys (for example, do not
    set the key `items` or you will lose access to the `items()` method), this
    can make some code more clear.
    """

    def __init__(self, *args, **kwargs):
        """Initialize AttrDict using input dict."""
        super().__init__(*args, **kwargs)
        self.__dict__ = self


def round_sigfigs(x, sigfigs=4):
    """Round value to specified significant figures.

    :param x: input number
    :param sigfigs: number of significant figures to return

    :returns: float number rounded to specified sigfigs
    """
    try:
        if x == 0:
            return 0
        return round(x, -math.floor(math.log10(abs(x)) - sigfigs + 1))
    except (RuntimeError, TypeError):
        # handle 1D torch tensors
        # if anything else breaks here please file an issue on Github
        if hasattr(x, 'item'):
            return round_sigfigs(x.item(), sigfigs)
        else:
            return round_sigfigs(x[0], sigfigs)
    except (ValueError, OverflowError) as ex:
        if x in [float('inf'), float('-inf')] or x != x:  # inf or nan
            return x
        else:
            raise ex


def flatten(teacher, context_length=-1, include_labels=True):
    """Return a flattened version of a teacher's data.

    All episodes will have length 1 but contain the desired amount of context.

    If context_length is not -1, will use only that many past utterances.
    Default is -1, full past. Setting it to one only uses the input text.

    If include_labels is True, will include a random label in past utterances.
    Default is True.
    """
    data = []
    current = []
    episode_done = False
    context_length = context_length if context_length >= 0 else None
    context = deque(maxlen=context_length)
    try:
        while not teacher.epoch_done():
            # collect examples in episode
            while not episode_done:
                action = teacher.act()
                current.append(action)
                episode_done = action['episode_done']

            # build separate episodes from each example
            for ex in current:
                context.append(ex.get('text', ''))
                if len(context) != 1:
                    ex['text'] = '\n'.join(context)
                ex['episode_done'] = True
                if include_labels:
                    # add labels to context
                    labels = ex.get('labels', ex.get('eval_labels'))
                    if labels is not None:
                        context.append(random.choice(labels))
                data.append(ex)
            # reset flags and content
            episode_done = False
            current.clear()
            context.clear()
        return data
    except MemoryError:
        raise MemoryError('Ran out of memory building flattened data batches. '
                          'Try using --context-length set to a small value to '
                          'limit the length of each flattened example, '
                          'disabling batch sorting / flattening by setting '
                          '--batch-sort false, or switching to data streaming '
                          'using --datatype {type}:stream to read from disk '
                          'if it is supported for your dataset.')


def sort_data(data, key='text_label', method='spaces'):
    """Given a list of data, sort it according to the method and key.

    Currently the only supported method is counting the number of spaces.
    This appeared to be reliable enough and much faster than tokenizing.
    It performs much better than just using the length of the string.

    Currently the only supported key is sorting by first the text, then the
    label.
    See https://arxiv.org/abs/1706.05765 for an evaluation of alternative
    approaches for machine translation.
    Sorting by the source (text) gives a good improvement in speed over random
    batching and is robust to different types of optimization.
    Breaking ties by sorting by label length gives a further improvement in
    speed but can reduce robustness with some optimization schemes.
    """
    # TODO: support different keys and different methods
    tpls = []
    for ex in data:
        # first sort by input length
        fst = ex.get('text', '').count(' ')

        # then sort by target length (don't sort by eval_labels, no need)
        snd = 0
        labels = ex.get('labels', None)
        if labels is not None:
            # use average label length (probably just one answer usually)
            snd = sum(l.count(' ') for l in labels) / len(labels)

        tiebreaker = random.random()
        tpls.append((fst, snd, tiebreaker, ex))
    tpls.sort()
    return [e[-1] for e in tpls]


def make_batches(data, bsz):
    """Return a list of lists of size bsz given a list of examples."""
    return [data[i:i + bsz] for i in range(0, len(data), bsz)]


class NoLock(object):
    """Empty `lock`. Does nothing when you enter or exit."""

    def __enter__(self):
        """No-op."""
        return self

    def __exit__(self, exc_type, exc_value, exc_traceback):
        """No-op."""
        pass


single_nolock = NoLock()


def no_lock():
    """Build a nolock for other classes to use for no-op locking."""
    return single_nolock


class ProgressLogger(object):
    """Throttles and display progress in human readable form."""

    def __init__(self, throttle=1, should_humanize=True):
        """Initialize Progress logger.

        :param throttle: default 1, number in seconds to use as throttle rate
        :param should_humanize: default True, whether to humanize data units
        """
        self.latest = time.time()
        self.throttle_speed = throttle
        self.should_humanize = should_humanize

    def humanize(self, num, suffix='B'):
        """Convert units to more human-readable format."""
        if num < 0:
            return num
        for unit in ['', 'Ki', 'Mi', 'Gi', 'Ti', 'Pi', 'Ei', 'Zi']:
            if abs(num) < 1024.0:
                return "%3.1f%s%s" % (num, unit, suffix)
            num /= 1024.0
        return "%.1f%s%s" % (num, 'Yi', suffix)

    def log(self, curr, total, width=40, force=False):
        """Display a bar showing the current progress."""
        if curr == 0 and total == -1:
            print('[ no data received for this file ]', end='\r')
            return
        curr_time = time.time()
        if not force and curr_time - self.latest < self.throttle_speed:
            return
        else:
            self.latest = curr_time

        self.latest = curr_time
        done = min(curr * width // total, width)
        remain = width - done

        if self.should_humanize:
            curr = self.humanize(curr)
            total = self.humanize(total)

        progress = '[{}{}] {} / {}'.format(
            ''.join(['|'] * done),
            ''.join(['.'] * remain),
            curr,
            total
        )
        print(progress, end='\r')


class PaddingUtils(object):
    """Helps with padding input and target tensors.

    DEPRECATED. USE PARLAI.CORE.TORCH_AGENT INSTEAD.
    """

    @classmethod
    def pad_text(cls, observations, dictionary,
                 end_idx=None, null_idx=0, dq=False, eval_labels=True,
                 truncate=None):
        """Pad observations to max width.

        We check that examples are valid, pad with zeros, and sort by length
        so that we can use the pack_padded function. The list valid_inds
        keeps track of which indices are valid and the order in which we sort
        the examples.

        dq -- whether we should use deque or list
        eval_labels -- whether or not we want to consider eval labels
        truncate -- truncate input and output lengths

        DEPRECATED. USE PARLAI.CORE.TORCH_AGENT INSTEAD.
        """
        def valid(obs):
            # check if this is an example our model should actually process
            return 'text' in obs and len(obs['text']) > 0
        try:
            # valid examples and their indices
            valid_inds, exs = zip(*[(i, ex) for i, ex in
                                    enumerate(observations) if valid(ex)])
        except ValueError:
            # zero examples to process in this batch, so zip failed to unpack
            return None, None, None, None, None, None

        # `x` text is already tokenized and truncated
        # sort by length so we can use pack_padded
        if any(['text2vec' in ex for ex in exs]):
            parsed_x = [ex['text2vec'] for ex in exs]
        else:
            parsed_x = [dictionary.txt2vec(ex['text']) for ex in exs]

        if len(parsed_x) > 0 and not isinstance(parsed_x[0], deque):
            if dq:
                parsed_x = [deque(x, maxlen=truncate) for x in parsed_x]
            elif truncate is not None and truncate > 0:
                parsed_x = [x[-truncate:] for x in parsed_x]

        x_lens = [len(x) for x in parsed_x]
        ind_sorted = sorted(range(len(x_lens)), key=lambda k: -x_lens[k])

        exs = [exs[k] for k in ind_sorted]
        valid_inds = [valid_inds[k] for k in ind_sorted]
        parsed_x = [parsed_x[k] for k in ind_sorted]
        end_idxs = [x_lens[k] for k in ind_sorted]

        eval_labels_avail = any(['eval_labels' in ex for ex in exs])
        labels_avail = any(['labels' in ex for ex in exs])
        if eval_labels:
            some_labels_avail = eval_labels_avail or labels_avail
        else:
            some_labels_avail = labels_avail

        max_x_len = max(x_lens)

        # pad with zeros
        if dq:
            parsed_x = [x if len(x) == max_x_len else
                        x + deque((null_idx,)) * (max_x_len - len(x))
                        for x in parsed_x]
        else:
            parsed_x = [x if len(x) == max_x_len else
                        x + [null_idx] * (max_x_len - len(x))
                        for x in parsed_x]
        xs = parsed_x

        # set up the target tensors
        ys = None
        labels = None
        y_lens = None
        if some_labels_avail:
            # randomly select one of the labels to update on (if multiple)
            if labels_avail:
                labels = [random.choice(ex.get('labels', [''])) for ex in exs]
            else:
                labels = [random.choice(ex.get('eval_labels', [''])) for ex in exs]
            # parse each label and append END
            if dq:
                parsed_y = [deque(maxlen=truncate) for _ in labels]
                for deq, y in zip(parsed_y, labels):
                    deq.extendleft(reversed(dictionary.txt2vec(y)))
            else:
                parsed_y = [dictionary.txt2vec(label) for label in labels]
            if end_idx is not None:
                for y in parsed_y:
                    y.append(end_idx)

            y_lens = [len(y) for y in parsed_y]
            max_y_len = max(y_lens)

            if dq:
                parsed_y = [y if len(y) == max_y_len else
                            y + deque((null_idx,)) * (max_y_len - len(y))
                            for y in parsed_y]
            else:
                parsed_y = [y if len(y) == max_y_len else
                            y + [null_idx] * (max_y_len - len(y))
                            for y in parsed_y]
            ys = parsed_y

        return xs, ys, labels, valid_inds, end_idxs, y_lens

    @classmethod
    def map_predictions(cls, predictions, valid_inds, batch_reply,
                        observations, dictionary, end_idx, report_freq=0.1,
                        labels=None, answers=None, ys=None):
        """Match predictions to original index in the batch.

        Predictions are mapped back to appropriate indices in the batch_reply
        using valid_inds.

        report_freq -- how often we report predictions

        DEPRECATED. USE PARLAI.CORE.TORCH_AGENT INSTEAD.
        """
        for i in range(len(predictions)):
            # map the predictions back to non-empty examples in the batch
            # we join with spaces since we produce tokens one at a timelab
            curr = batch_reply[valid_inds[i]]
            output_tokens = []
            j = 0
            for c in predictions[i]:
                if c == end_idx and j != 0:
                    break
                else:
                    output_tokens.append(c)
                j += 1
            curr_pred = dictionary.vec2txt(output_tokens)
            curr['text'] = curr_pred

            if labels is not None and answers is not None and ys is not None:
                y = []
                for c in ys[i]:
                    if c == end_idx:
                        break
                    else:
                        y.append(c)
                answers[valid_inds[i]] = y
            elif answers is not None:
                answers[valid_inds[i]] = curr_pred

            if random.random() > (1 - report_freq):
                # log sometimes
                print('TEXT: ', observations[valid_inds[i]]['text'])
                print('PREDICTION: ', curr_pred, '\n~')
        return


class OffensiveLanguageDetector(object):
    """Tries to detect offensive language in text.

    Detects offensive language using a list of offensive language and phrases
    from https://github.com/LDNOOBW.
    """

    def __init__(self):
        """Get data from external sources and build data representation."""
        import parlai.core.build_data as build_data
        from parlai.core.params import ParlaiParser
        from parlai.core.dict import DictionaryAgent
        self.tokenize = DictionaryAgent.split_tokenize

        parser = ParlaiParser(False, False)

        def _path():
            # Build the data if it doesn't exist.
            build()
            return os.path.join(
                self.datapath, 'OffensiveLanguage', 'OffensiveLanguage.txt'
            )

        def build():
            version = 'v1.0'
            dpath = os.path.join(self.datapath, 'OffensiveLanguage')
            if not build_data.built(dpath, version):
                print('[building data: ' + dpath + ']')
                if build_data.built(dpath):
                    # An older version exists, so remove these outdated files.
                    build_data.remove_dir(dpath)
                build_data.make_dir(dpath)

                # Download the data.
                fname = 'OffensiveLanguage.txt'
                url = 'http://parl.ai/downloads/offensive_language/' + fname
                build_data.download(url, dpath, fname)

                # Mark the data as built.
                build_data.mark_done(dpath, version)

        self.datapath = os.path.join(parser.parlai_home, 'data')
        self.datafile = _path()

        # store a token trie: e.g.
        # {'2': {'girls': {'1': {'cup': {'__END__': True}}}}
        self.END = '__END__'
        self.max_len = 1
        self.offensive_trie = {}
        self.word_prefixes = ['de', 'de-', 'dis', 'dis-', 'ex', 'ex-', 'mis',
                              'mis-', 'pre', 'pre-', 'non', 'non-', 'semi',
                              'semi-', 'sub', 'sub-', 'un', 'un-']
        self.word_suffixes = ['a', 'able', 'as', 'dom', 'ed', 'er', 'ers',
                              'ery', 'es', 'est', 'ful', 'fy', 'ies', 'ify',
                              'in', 'ing', 'ish', 'less', 'ly', 's', 'y']
        self.white_list = ['butter', 'buttery', 'spicy', 'spiced', 'spices',
                           'spicier', 'spicing', 'twinkies']

        with open(self.datafile, 'r') as f:
            for p in f.read().splitlines():
                mod_ps = [p]
                mod_ps += [pref + p for pref in self.word_prefixes]
                mod_ps += [p + suff for suff in self.word_suffixes]
                for mod_p in mod_ps:
                    if mod_p not in self.white_list:
                        self.add_phrase(mod_p)

    def add_phrase(self, phrase):
        """Add a single phrase to the filter."""
        toks = self.tokenize(phrase)
        curr = self.offensive_trie
        for t in toks:
            if t not in curr:
                curr[t] = {}
            curr = curr[t]
        curr[self.END] = True
        self.max_len = max(self.max_len, len(toks))

    def add_words(self, phrase_list):
        """Add list of custom phrases to the filter."""
        for phrase in phrase_list:
            self.add_phrase(phrase)

    def _check_sequence(self, toks, idx, node):
        """Check if words from the sequence are in the trie.

        This checks phrases made from
        toks[i], toks[i:i+2] ... toks[i:i + self.max_len]
        """
        right = min(idx + self.max_len, len(toks))
        for i in range(idx, right):
            if toks[i] in node:
                node = node[toks[i]]
                if self.END in node:
                    return ' '.join(toks[j] for j in range(idx, i + 1))
            else:
                break
        return False

    def contains_offensive_language(self, text):
        """Determine if text contains any offensive words in the filter."""
        if type(text) is str:
            toks = self.tokenize(text.lower())
        elif type(text) is list or type(text) is tuple:
            toks = text

        for i in range(len(toks)):
            res = self._check_sequence(toks, i, self.offensive_trie)
            if res:
                return res

        return None

    def __contains__(self, key):
        """Determine if text contains any offensive words in the filter."""
        return self.contains_offensive_language(key)


def clip_text(text, max_len):
    """Clip text to max length, adding ellipses."""
    if len(text) > max_len:
        begin_text = ' '.join(
            text[:math.floor(0.8 * max_len)].split(' ')[:-1]
        )
        end_text = ' '.join(
            text[(len(text) - math.floor(0.2 * max_len)):].split(' ')[1:]
        )
        if len(end_text) > 0:
            text = begin_text + ' ...\n' + end_text
        else:
            text = begin_text + ' ...'
    return text


def _ellipse(lst, max_display=5, sep='|'):
    """Like join, but possibly inserts an ellipsis.

    :param lst: The list to join on
    :param int max_display: the number of items to display for ellipsing.
        If -1, shows all items
    :param string sep: the delimiter to join on
    """
    # copy the list (or force it to a list if it's a set)
    choices = list(lst)
    # insert the ellipsis if necessary
    if max_display > 0 and len(choices) > max_display:
        ellipsis = '...and {} more'.format(len(choices) - max_display)
        choices = choices[:max_display] + [ellipsis]
    return sep.join(str(c) for c in choices)


def display_messages(msgs, prettify=False, ignore_fields='', max_len=1000):
    """Return a string describing the set of messages provided.

    If prettify is true, candidates are displayed using prettytable.
    ignore_fields provides a list of fields in the msgs which should not be
    displayed.
    """
    lines = []
    episode_done = False
    ignore_fields = ignore_fields.split(',')
    for index, msg in enumerate(msgs):
        if msg is None or (index == 1 and 'agent_reply' in ignore_fields):
            # We only display the first agent (typically the teacher) if we
            # are ignoring the agent reply.
            continue
        if msg.get('episode_done'):
            episode_done = True
        # Possibly indent the text (for the second speaker, if two).
        space = ''
        if len(msgs) == 2 and index == 1:
            space = '   '
        # Only display rewards !=0 as they are confusing in non-RL tasks.
        if msg.get('reward', 0) != 0:
            lines.append(space + '[reward: {r}]'.format(r=msg['reward']))
        for key in msg:
            if key not in DISPLAY_MESSAGE_DEFAULT_FIELDS and key not in ignore_fields:
                if type(msg[key]) is list:
                    line = '[' + key + ']:\n  ' + _ellipse(msg[key], sep='\n  ')
                else:
                    line = '[' + key + ']: ' + clip_text(str(msg.get(key)), max_len)
                lines.append(space + line)
        if type(msg.get('image')) == str:
            lines.append(msg['image'])
        if msg.get('text', ''):
            text = clip_text(msg['text'], max_len)
            ID = '[' + msg['id'] + ']: ' if 'id' in msg else ''
            lines.append(space + ID + text)
        for field in {'labels', 'eval_labels', 'label_candidates', 'text_candidates'}:
            if msg.get(field) and field not in ignore_fields:
                lines.append('{}[{}: {}]'.format(space, field, _ellipse(msg[field])))

    if episode_done:
        lines.append('- - - - - - - - - - - - - - - - - - - - -')

    return '\n'.join(lines)


def str_to_msg(txt, ignore_fields=''):
    """Convert formatted string to ParlAI message dict.

    :param txt: formatted string to convert. String format is tab-separated
        fields, with colon separating field name and contents.
    :param ignore_fields: (default '') comma-separated field names to not
        include in the msg dict even if they're in the string.
    """
    def tostr(txt):
        txt = str(txt)
        txt = txt.replace('\\t', '\t')
        txt = txt.replace('\\n', '\n')
        txt = txt.replace('__PIPE__', '|')
        return txt

    def tolist(txt):
        vals = txt.split('|')
        for v in vals:
            v = tostr(v)
        return vals

    def convert(key, value):
        if key == 'text' or key == 'id':
            return tostr(value)
        elif (key == 'label_candidates' or key == 'labels' or
              key == 'eval_labels' or key == 'text_candidates'):
            return tolist(value)
        elif key == 'episode_done':
            return bool(value)
        else:
            return tostr(value)

    if txt == '' or txt is None:
        return None

    msg = {}
    for t in txt.split('\t'):
        ind = t.find(':')
        key = t[:ind]
        value = t[ind + 1:]
        if key not in ignore_fields.split(','):
            msg[key] = convert(key, value)
    msg['episode_done'] = msg.get('episode_done', False)
    return msg


def msg_to_str(msg, ignore_fields=''):
    """Convert ParlAI message dict to string.

    :param msg: dict to convert into a string.
    :param ignore_fields: (default '') comma-separated field names to not
        include in the string even if they're in the msg dict.
    """
    def filter(txt):
        txt = str(txt)
        txt = txt.replace('\t', '\\t')
        txt = txt.replace('\n', '\\n')
        txt = txt.replace('|', '__PIPE__')
        return txt

    def add_field(name, data):
        if name == 'reward' and data == 0:
            return ''
        if name == 'episode_done' and data is False:
            return ''
        txt = ''
        if type(data) == tuple or type(data) == set or type(data) == list:
            # list entries
            for c in data:
                txt += filter(c) + "|"
            txt = txt[:-1]
        else:
            # single fields
            txt = filter(data)
        return name + ":" + txt + '\t'

    default_fields = ['id', 'text', 'labels', 'label_candidates',
                      'episode_done', 'reward']
    txt = ""
    ignore_fields = ignore_fields.split(',')
    for f in default_fields:
        if f in msg and f not in ignore_fields:
            txt += add_field(f, msg[f])
    for f in msg.keys():
        if f not in default_fields and f not in ignore_fields:
            txt += add_field(f, msg[f])
    return txt.rstrip('\t')


def set_namedtuple_defaults(namedtuple, default=None):
    """Set *all* of the fields for a given nametuple to a singular value.

    Modifies the tuple in place, but returns it anyway.

    More info:
    https://stackoverflow.com/a/18348004

    :param namedtuple: A constructed collections.namedtuple
    :param default: The default value to set.

    :returns: the modified namedtuple
    """
    namedtuple.__new__.__defaults__ = (default,) * len(namedtuple._fields)
    return namedtuple


def padded_tensor(items, pad_idx=0, use_cuda=False, left_padded=False,
                  max_len=None):
    """Create a right-padded matrix from an uneven list of lists.

    Returns (padded, lengths), where padded is the padded matrix, and lengths
    is a list containing the lengths of each row.

    Matrix is right-padded (filled to the right) by default, but can be
    left padded if the flag is set to True.

    Matrix can also be placed on cuda automatically.

    :param list[iter[int]] items: List of items
    :param bool sort: If True, orders by the length
    :param int pad_idx: the value to use for padding
    :param bool use_cuda: if true, places `padded` on GPU
    :param bool left_padded:
    :param int max_len: if None, the max length is the maximum item length

    :returns: (padded, lengths) tuple
    :rtype: (Tensor[int64], list[int])
    """
    # hard fail if we don't have torch
    if not __TORCH_AVAILABLE:
        raise ImportError(
            "Cannot use padded_tensor without torch; go to http://pytorch.org"
        )

    # number of items
    n = len(items)
    # length of each item
    lens = [len(item) for item in items]
    # max in time dimension
    t = max(lens) if max_len is None else max_len

    # if input tensors are empty, we should expand to nulls
    t = max(t, 1)

    if isinstance(items[0], torch.Tensor):
        # keep type of input tensors, they may already be cuda ones
        output = items[0].new(n, t)
    else:
        output = torch.LongTensor(n, t)
    output.fill_(pad_idx)

    for i, (item, length) in enumerate(zip(items, lens)):
        if length == 0:
            # skip empty items
            continue
        if not isinstance(item, torch.Tensor):
            # put non-tensors into a tensor
            item = torch.LongTensor(item)
        if left_padded:
            # place at end
            output[i, t - length:] = item
        else:
            # place at beginning
            output[i, :length] = item

    if use_cuda:
        output = output.cuda()
    return output, lens


def padded_3d(tensors, pad_idx=0, use_cuda=0, dtype=torch.long):
    """Make 3D padded tensor for list of lists of 1D tensors or lists.

    :param tensors:  list of lists of 1D tensors (or lists)
    :param pad_idx:  padding to fill tensor with
    :param use_cuda: whether to call cuda() before returning

    :returns: 3D tensor with the maximum dimensions of the inputs
    """
    a = len(tensors)
    b = max(len(row) for row in tensors)
    c = max(len(item) for row in tensors for item in row)

    # pad empty tensors
    c = max(c, 1)

    output = torch.full((a, b, c), pad_idx, dtype=dtype)

    for i, row in enumerate(tensors):
        for j, item in enumerate(row):
            if len(item) == 0:
                continue
            if not isinstance(item, torch.Tensor):
                item = torch.Tensor(item, dtype=dtype)
            output[i, j, :len(item)] = item

    if use_cuda:
        output = output.cuda()

    return output


def argsort(keys, *lists, descending=False):
    """Reorder each list in lists by the (descending) sorted order of keys.

    :param iter keys: Keys to order by.
    :param list[list] lists: Lists to reordered by keys's order.
                             Correctly handles lists and 1-D tensors.
    :param bool descending: Use descending order if true.

    :returns: The reordered items.
    """
    ind_sorted = sorted(range(len(keys)), key=lambda k: keys[k])
    if descending:
        ind_sorted = list(reversed(ind_sorted))
    output = []
    for lst in lists:
        # watch out in case we don't have torch installed
        if __TORCH_AVAILABLE and isinstance(lst, torch.Tensor):
            output.append(lst[ind_sorted])
        else:
            output.append([lst[i] for i in ind_sorted])
    return output


<<<<<<< HEAD
def inverse_sqrt_decay(step, init_lr=1e-8, base_lr=1e-3, warmup_steps=0):
    """Decay the LR based on the inverse square root of the step number.

    This function is intended to serve as a lambda function for the LambdaLR class.

    LambdaLR expects:
    'A function which computes a multiplicative factor given an integer [step]'
    """
    if step <= warmup_steps:
        # lr = init_lr + (base_lr - init_lr) * step / warmup_steps
        return (init_lr + (base_lr - init_lr) * step / warmup_steps) / base_lr
    else:
        # lr = base_lr * math.sqrt(warmup_steps) / math.sqrt(step)
        return math.sqrt(warmup_steps) / math.sqrt(step)
=======
_seen_warnings = set()


def warn_once(msg, warningtype=None):
    """
    Raise a warning, but only once.

    :param str msg: Message to display
    :param Warning warningtype: Type of warning, e.g. DeprecationWarning
    """
    global _seen_warnings
    if msg not in _seen_warnings:
        _seen_warnings.add(msg)
        warnings.warn(msg, warningtype)
>>>>>>> 8548799c
<|MERGE_RESOLUTION|>--- conflicted
+++ resolved
@@ -1053,7 +1053,6 @@
     return output
 
 
-<<<<<<< HEAD
 def inverse_sqrt_decay(step, init_lr=1e-8, base_lr=1e-3, warmup_steps=0):
     """Decay the LR based on the inverse square root of the step number.
 
@@ -1068,9 +1067,9 @@
     else:
         # lr = base_lr * math.sqrt(warmup_steps) / math.sqrt(step)
         return math.sqrt(warmup_steps) / math.sqrt(step)
-=======
+
+
 _seen_warnings = set()
-
 
 def warn_once(msg, warningtype=None):
     """
@@ -1082,5 +1081,4 @@
     global _seen_warnings
     if msg not in _seen_warnings:
         _seen_warnings.add(msg)
-        warnings.warn(msg, warningtype)
->>>>>>> 8548799c
+        warnings.warn(msg, warningtype)