--- conflicted
+++ resolved
@@ -687,11 +687,8 @@
     Each ``HogwildProcess`` contain its own unique ``World``.
     """
 
-<<<<<<< HEAD
+
     def __init__(self, tid, world, opt, agents, sem, fin, term, cnt, back_sem):
-=======
-    def __init__(self, tid, world, opt, agents, sem, fin, term, back_sem):
->>>>>>> 101699db
         self.threadId = tid
         self.world_type = world
         self.opt = opt
@@ -699,10 +696,7 @@
         self.queued_items = sem
         self.epochDone = fin
         self.terminate = term
-<<<<<<< HEAD
         self.cnt = cnt
-=======
->>>>>>> 101699db
         self.back_sem = back_sem
         super().__init__()
 
@@ -718,14 +712,6 @@
                     break  # time to close
                 self.queued_items.acquire()
                 if not world.epoch_done():
-<<<<<<< HEAD
-                    world.parley()
-                    self.back_sem.release()
-                else:
-                    with self.epochDone.get_lock():
-                        self.epochDone.value += 1
-                    self.back_sem.release()
-=======
                     # do one example if any available
                     world.parley()
                     self.back_sem.release()  # send control back to main thread
@@ -735,7 +721,6 @@
                         self.epochDone.value += 1
                     self.back_sem.release()  # send control back to main thread
                     self.queued_items.release()  # we didn't process anything
->>>>>>> 101699db
                     break
 
 
@@ -765,63 +750,33 @@
         self.epochDone = Value('i', 0)  # notifies when exs are finished
         self.terminate = Value('b', False)  # tells threads when to shut down
         self.back_sem = Semaphore(self.numthreads)
-<<<<<<< HEAD
         self.cnt = Value('i', 0)  # number of exs that remain to be processed
-=======
-        self.iter = iter(self)
->>>>>>> 101699db
 
         self.threads = []
         for i in range(self.numthreads):
             self.threads.append(HogwildProcess(i, world_class, opt,
                                                agents, self.queued_items,
                                                self.epochDone, self.terminate,
-<<<<<<< HEAD
                                                self.cnt, self.back_sem))
         for t in self.threads:
             t.start()
 
-    def __next__(self):
-=======
-                                               self.back_sem))
-        for t in self.threads:
-            t.start()
-
-    def __iter__(self):
-        # prepare to iter
-        return self
-
-    def __next__(self):
+
+    def display(self):
+        self.shutdown()
+        raise NotImplementedError('Hogwild does not support displaying in-run'
+                                  ' task data. Use `--numthreads 1`.')
+
+    def episode_done(self):
+        return False
+
+    def parley(self):
         """Queue one item to be processed."""
         self.queued_items.release()
->>>>>>> 101699db
         self.back_sem.acquire()
         with self.epochDone.get_lock():
             if self.epochDone.value == self.numthreads:
                 raise StopIteration()
-<<<<<<< HEAD
-=======
-
-    def __len__(self):
-        return len(self.inner_world)
->>>>>>> 101699db
-
-    def display(self):
-        self.shutdown()
-        raise NotImplementedError('Hogwild does not support displaying in-run'
-                                  ' task data. Use `--numthreads 1`.')
-
-    def episode_done(self):
-        return False
-
-    def parley(self):
-<<<<<<< HEAD
-        """Queue one item to be processed."""
-        self.queued_items.release()
-=======
-        next(self)
-
->>>>>>> 101699db
 
     def getID(self):
         return self.inner_world.getID()
@@ -833,22 +788,17 @@
         self.inner_world.save_agents()
 
     def shutdown(self):
-<<<<<<< HEAD
-        """Set shutdown flag and wake threads up to close themselves"""
-        for agent in self.inner_world.agents:
-            agent.shutdown()
-=======
         """Set shutdown flag and wake threads up to close themselves."""
         with self.terminate.get_lock():
             self.terminate.value = True
         # wake up each thread by queueing fake examples
         for _ in self.threads:
             self.queued_items.release()
->>>>>>> 101699db
         # wait for threads to close
         for t in self.threads:
             t.join()
         self.inner_world.shutdown()
+
 
 ### Functions for creating tasks/worlds given options.
 
